--- conflicted
+++ resolved
@@ -129,65 +129,6 @@
 }
 
 export function PatientDetailsForm({ patientId }: Props): React.ReactElement {
-<<<<<<< HEAD
-  const [personalInfo, setPersonalInfo] = useState<PersonalInfo>(initialPersonalInfo)
-  const [medicalInfo, setMedicalInfo] = useState<MedicalInfo>(initialMedicalInfo)
-  const [medications, setMedications] = useState<Medication[]>(initialMedications)
-  const [history, setHistory] = useState<PatientHistoryEntry[]>(initialHistory)
-  const [newMedication, setNewMedication] = useState({ nome: '', dosagem: '' })
-  const [newHistoryEntry, setNewHistoryEntry] = useState({ data: '', descricao: '' })
-  const [showHistoryForm, setShowHistoryForm] = useState(false)
-  const [loading, setLoading] = useState(false)
-  const [saving, setSaving] = useState(false)
-  const [error, setError] = useState<string | null>(null)
-
-  // Carrega paciente quando um patientId for fornecido
-  useEffect(() => {
-    if (!patientId) return
-    let mounted = true
-    const load = async () => {
-      setLoading(true)
-      setError(null)
-      try {
-        // Usar endpoint completo para obter todos os dados
-        const data = await PatientService.getPatientComplete(patientId)
-        if (!mounted) return
-        // Mapear campos básicos que existam
-        const patient = data.patient || data
-        setPersonalInfo({
-          nomeCompleto: patient.name || '',
-          dataNascimento: patient.birthDate || '',
-          cpf: patient.cpf || '',
-          telefone: patient.phone || '',
-          email: patient.email || '',
-          bairro: (patient as any).neighborhood || '',
-          cidade: (patient as any).city || '',
-          estado: (patient as any).state || '',
-          sexo: patient.gender || ''
-        })
-        // dados médicos completos
-        setMedicalInfo({
-          tipoSanguineo: (patient as any).bloodType || '',
-          alergias: (patient as any).allergies || '',
-          condicoesPreExistentes: (patient as any).medicalHistory || '',
-          peso: (patient as any).weight || '',
-          altura: (patient as any).height || ''
-        })
-        // medicamentos e histórico podem vir do backend em arrays
-        setMedications((data as any).medications || [])
-        setHistory((data as any).history || [])
-      } catch (err: any) {
-        setError(err?.message || 'Erro ao carregar paciente')
-      } finally {
-        setLoading(false)
-      }
-    }
-    load()
-    return () => { mounted = false }
-  }, [patientId])
-
-=======
->>>>>>> 3f0fe63d
   /**
    * Adiciona um novo medicamento à lista
    */
@@ -215,9 +156,45 @@
 
   // Carrega paciente quando um patientId for fornecido
   useEffect(() => {
-    if (!patientId) return
-    // ...existing code...
-  }, [patientId])
+    if (!patientId) return;
+    let mounted = true;
+    const load = async () => {
+      setLoading(true);
+      setError(null);
+      try {
+        // Usar endpoint completo para obter todos os dados
+        const data = await PatientService.getPatientComplete(patientId);
+        if (!mounted) return;
+        const patient = data.patient || data;
+        setPersonalInfo({
+          nomeCompleto: patient.name || '',
+          dataNascimento: patient.birthDate || '',
+          cpf: patient.cpf || '',
+          telefone: patient.phone || '',
+          email: patient.email || '',
+          bairro: (patient as any).neighborhood || '',
+          cidade: (patient as any).city || '',
+          estado: (patient as any).state || '',
+          sexo: patient.gender || ''
+        });
+        setMedicalInfo({
+          tipoSanguineo: (patient as any).bloodType || '',
+          alergias: (patient as any).allergies || '',
+          condicoesPreExistentes: (patient as any).medicalHistory || '',
+          peso: (patient as any).weight || '',
+          altura: (patient as any).height || ''
+        });
+        setMedications((data as any).medications || []);
+        setHistory((data as any).history || []);
+      } catch (err: any) {
+        setError(err?.message || 'Erro ao carregar paciente');
+      } finally {
+        setLoading(false);
+      }
+    };
+    load();
+    return () => { mounted = false; };
+  }, [patientId]);
 
   /**
    * Valida os campos obrigatórios e formato antes de enviar
@@ -270,22 +247,6 @@
       setSaving(true)
       setError(null)
       try {
-<<<<<<< HEAD
-        // -- VARIÁVEIS NORMALIZADAS --
-        const cleanCpf = personalInfo.cpf ? personalInfo.cpf.replace(/\D/g, '') : '';
-        const cleanPhone = personalInfo.telefone ? personalInfo.telefone.replace(/\D/g, '') : undefined;
-        const stateVal = personalInfo.estado ? personalInfo.estado.toUpperCase() : undefined;
-        const validWeight = medicalInfo.peso && /^\d{1,3}(\.\d{1,2})?$/.test(medicalInfo.peso) ? medicalInfo.peso : undefined;
-        const validHeight = medicalInfo.altura && /^\d{1,3}(\.\d)?$/.test(medicalInfo.altura) ? medicalInfo.altura : undefined;
-        const birthDate = personalInfo.dataNascimento ? personalInfo.dataNascimento : undefined;
-        const userId = getCurrentUserId();
-
-        if (!personalInfo.nomeCompleto || !cleanCpf || !birthDate || !userId) {
-          throw new Error('Preencha todos os campos obrigatórios: nome, CPF, data de nascimento e usuário.');
-        }
-
-        // Novo mapGender seguro para backend
-=======
         const validationError = validateFields();
         if (validationError) {
           setError(validationError);
@@ -296,48 +257,18 @@
 
         const userId = getCurrentUserId()
         // Mapear gênero para os valores esperados pelo backend
->>>>>>> 3f0fe63d
         const mapGender = (gender: string): string => {
           const genderMap: { [key: string]: string } = {
-            'Masculino': 'MASCULINO',
-            'Feminino': 'FEMININO',
-            'Outro': 'OUTRO',
-            'male': 'MASCULINO',
-            'female': 'FEMININO',
-            'other': 'OUTRO',
-            'MASCULINO': 'MASCULINO',
-            'FEMININO': 'FEMININO',
-            'OUTRO': 'OUTRO'
+            'Masculino': 'male',
+            'Feminino': 'female',
+            'Outro': 'other',
+            'male': 'male',
+            'female': 'female',
+            'other': 'other'
           }
-          return genderMap[gender] || ''
+          return genderMap[gender] || 'other'
         }
 
-<<<<<<< HEAD
-        // Payload limpo: só com valores preenchidos
-        const payload: any = {
-          name: personalInfo.nomeCompleto,
-          cpf: cleanCpf,
-          birthDate,
-          userId,
-        };
-        // gender seguro somente permitido
-        const validGenders = ['MASCULINO', 'FEMININO', 'OUTRO'];
-        const genderMapped = mapGender(personalInfo.sexo);
-        if (validGenders.includes(genderMapped)) payload.gender = genderMapped;
-        if (personalInfo.email && personalInfo.email !== '') payload.email = personalInfo.email;
-        if (cleanPhone && cleanPhone !== '') payload.phone = cleanPhone;
-        if (personalInfo.bairro && personalInfo.bairro !== '') payload.neighborhood = personalInfo.bairro;
-        if (personalInfo.cidade && personalInfo.cidade !== '') payload.city = personalInfo.cidade;
-        if (stateVal && stateVal !== '') payload.state = stateVal;
-        if (validWeight && validWeight !== '') payload.weight = validWeight;
-        if (validHeight && validHeight !== '') payload.height = validHeight;
-        // bloodType só válido
-        const validBloodTypes = ['A+', 'A-', 'B+', 'B-', 'AB+', 'AB-', 'O+', 'O-'];
-        if (validBloodTypes.includes(medicalInfo.tipoSanguineo)) payload.bloodType = medicalInfo.tipoSanguineo;
-        if (medicalInfo.condicoesPreExistentes && medicalInfo.condicoesPreExistentes !== '') payload.medicalHistory = medicalInfo.condicoesPreExistentes;
-        if (medicalInfo.alergias && medicalInfo.alergias !== '') payload.allergies = medicalInfo.alergias;
-
-=======
         // Limpar CPF (remover pontos, traços, etc.) - apenas dígitos
         const cleanCpf = personalInfo.cpf ? personalInfo.cpf.replace(/\D/g, '') : ''
         // Limpar telefone (remover formatação)
@@ -359,7 +290,6 @@
         }
         console.log('Payload enviado ao backend:', payload);
         // Envia para o backend (create/update) e trata resposta
->>>>>>> 3f0fe63d
         if (patientId) {
           await PatientService.updatePatient(patientId, payload)
           alert('Informações do paciente atualizadas com sucesso!')
@@ -415,8 +345,6 @@
     setHistory(history.filter(entry => entry.id !== id))
   }
 
-  // ...existing code...
-
   /**
    * Limpa todos os dados do formulário
    */
@@ -453,9 +381,9 @@
             'other': 'OUTRO',
             'MASCULINO': 'MASCULINO',
             'FEMININO': 'FEMININO',
-            'OUTRO': 'OUTRO',
+            'OUTRO': 'OUTRO'
           }
-          return genderMap[gender] || 'OUTRO'
+          return genderMap[gender] || ''
         }
 
         // Forçar state uppercase
@@ -697,17 +625,10 @@
               <select
                 id="tipoSanguineo"
                 value={medicalInfo.tipoSanguineo}
-<<<<<<< HEAD
-                onChange={e => setMedicalInfo({ ...medicalInfo, tipoSanguineo: e.target.value })}
+                onChange={(e: React.ChangeEvent<HTMLSelectElement>) => setMedicalInfo({ ...medicalInfo, tipoSanguineo: e.target.value })}
                 className="mt-1 w-full px-3 py-2 border border-gray-300 rounded-md shadow-sm focus:outline-none focus:ring-2 focus:ring-blue-500 focus:border-blue-500"
               >
                 <option value="">Selecione</option>
-=======
-                onChange={(e) => setMedicalInfo({ ...medicalInfo, tipoSanguineo: e.target.value })}
-                className="mt-1 w-full px-3 py-2 border border-gray-300 rounded-md shadow-sm focus:outline-none focus:ring-2 focus:ring-blue-500 focus:border-blue-500"
-              >
-                <option value="">Selecione o tipo sanguíneo</option>
->>>>>>> 3f0fe63d
                 <option value="A+">A+</option>
                 <option value="A-">A-</option>
                 <option value="B+">B+</option>
